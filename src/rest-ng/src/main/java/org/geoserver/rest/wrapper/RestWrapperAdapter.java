package org.geoserver.rest.wrapper;

import org.geoserver.config.util.XStreamPersister;
<<<<<<< HEAD
import org.geoserver.rest.RestBaseController;
=======
import org.geoserver.rest.converters.FreemarkerHTMLMessageConverter;
>>>>>>> 5a7528af
import org.geoserver.rest.converters.XStreamMessageConverter;

import freemarker.template.Template;

/**
 * Default implementation of {@link RestWrapper}
 */
public class RestWrapperAdapter<T> implements RestWrapper<T> {

    Object object;
    Class<T> clazz;
    Template template;
    RestBaseController controller;

    public RestWrapperAdapter(Object object, Class<T> advertisedClass, RestBaseController controller) {
        this(object, advertisedClass, controller, null);
    }

    public RestWrapperAdapter(Object object, Class<T> advertisedClass, RestBaseController controller, Template template) {
        this.object = object;
        this.clazz = advertisedClass;
        this.template = template;
        this.controller = controller;
    }

    @Override
    public Class<T> getObjectClass() {
        return clazz;
    }

    @Override
    public Object getObject() {
        return object;
    }

    /**
     * Default implementation. Calls {@link RestBaseController#configurePersister(XStreamPersister, XStreamMessageConverter)}
     */
    @Override
    public void configurePersister(XStreamPersister persister, XStreamMessageConverter converter) {
        controller.configurePersister(persister, converter);
    }

    /**
     * Default implementation.
     * Subclasses should override this to implement custom functionality
     * @return freemarker template
     */
    @Override
    public Template getTemplate() {
        return template;
    }

    /**
     * Default (empty) implementation. Subclasses should override this to implement custom functionality
     */
	@Override
	public void configureFreemarker(FreemarkerHTMLMessageConverter converter) { }
   
}<|MERGE_RESOLUTION|>--- conflicted
+++ resolved
@@ -1,11 +1,8 @@
 package org.geoserver.rest.wrapper;
 
 import org.geoserver.config.util.XStreamPersister;
-<<<<<<< HEAD
 import org.geoserver.rest.RestBaseController;
-=======
 import org.geoserver.rest.converters.FreemarkerHTMLMessageConverter;
->>>>>>> 5a7528af
 import org.geoserver.rest.converters.XStreamMessageConverter;
 
 import freemarker.template.Template;
@@ -42,7 +39,8 @@
     }
 
     /**
-     * Default implementation. Calls {@link RestBaseController#configurePersister(XStreamPersister, XStreamMessageConverter)}
+     * Default implementation.
+     * Calls {@link RestBaseController#configurePersister(XStreamPersister, XStreamMessageConverter)}
      */
     @Override
     public void configurePersister(XStreamPersister persister, XStreamMessageConverter converter) {
@@ -60,9 +58,12 @@
     }
 
     /**
-     * Default (empty) implementation. Subclasses should override this to implement custom functionality
+     * Default implementation.
+     * Calls {@link RestBaseController#configureFreemarker(FreemarkerHTMLMessageConverter, Template)}
      */
-	@Override
-	public void configureFreemarker(FreemarkerHTMLMessageConverter converter) { }
+    @Override
+    public void configureFreemarker(FreemarkerHTMLMessageConverter converter) {
+        controller.configureFreemarker(converter, getTemplate());
+    }
    
 }